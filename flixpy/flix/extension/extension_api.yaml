openapi: 3.0.0
paths:
  /health:
    get:
      operationId: HealthCheckController_healthCheck
      summary: ''
      description: Basic health check endpoint. Always returns a 200 response
      parameters: [ ]
      responses:
        '200':
          description: ''
      tags:
        - Health Check
  /registration:
    post:
      operationId: RegistrationController_registerClient
      summary: ''
      description: Processes a registration request from a new API consumer
      parameters: [ ]
      requestBody:
        required: true
        content:
          application/json:
            schema:
              $ref: '#/components/schemas/RegistrationRequest'
      responses:
        '200':
          description: An API consumer with the given identifier is already registered
          content:
            application/json:
              schema:
                $ref: '#/components/schemas/RegistrationResponse'
        '201':
          description: The API consumer has been registered with the Flix Client
          content:
            application/json:
              schema:
                $ref: '#/components/schemas/RegistrationResponse'
        '400':
          description: The incoming API consumer details could not be validated
      tags: &ref_0
        - API Registration
    get:
      operationId: RegistrationController_getAll
      summary: ''
      description: >-
        Returns a list of registered API consumer details.

        Details returned by the registration manager are mapped to a DTO to
        avoid exposing access tokens
      parameters: [ ]
      responses:
        '200':
          description: Returns the list of registered API consumers
          content:
            application/json:
              schema:
                type: array
                items:
                  $ref: '#/components/schemas/RegistrationDetails'
      tags: *ref_0
      security:
        - bearer: [ ]
    delete:
      operationId: RegistrationController_unregisterClient
      summary: ''
      description: Removes the registration for the requesting API consumer
      parameters:
        - name: authorization
          required: true
          in: header
          schema:
            type: string
      responses:
        '204':
          description: The API consumer has been unregistered from Flix
      tags: *ref_0
      security:
        - bearer: [ ]
  /panels:
    post:
      operationId: PanelController_create
      parameters: [ ]
      requestBody:
        required: true
        content:
          application/json:
            schema:
              $ref: '#/components/schemas/PanelRequest'
      responses:
        '200':
          description: The panel creation has been scheduled
        '400':
          description: >-
            No sequence revision is loaded, or the panel create request is
            invalid
      tags: &ref_1
        - Panel Management
      security: &ref_2
        - bearer: [ ]
    patch:
      operationId: PanelController_update
      parameters: [ ]
      requestBody:
        required: true
        content:
          application/json:
            schema:
              $ref: '#/components/schemas/PanelRequest'
      responses:
        '200':
          description: The panel update has been scheduled
        '400':
          description: >-
            No sequence revision is loaded, or the panel update request is
            invalid
      tags: *ref_1
      security: *ref_2
  /download:
    post:
      operationId: DownloadController_downloadMediaObject
      summary: ''
      description: >-
        Downloads a specific artwork type for a given asset, to a target folder
        on the local machine
      parameters: [ ]
      requestBody:
        required: true
        content:
          application/json:
            schema:
              $ref: '#/components/schemas/DownloadRequest'
      responses:
        '200':
          description: The media object has been downloaded successfully
          content:
            application/json:
              schema:
                $ref: '#/components/schemas/DownloadResponse'
        '400':
          description: The Flix Client is not logged in, or the request is invalid
      tags:
        - Media Object Download
      security:
        - bearer: [ ]
  /project:
    get:
      operationId: ProjectController_get
      parameters: [ ]
      responses:
        '200':
          description: Returns the current Flix project details
          content:
            application/json:
              schema:
                $ref: '#/components/schemas/ProjectDetailsDto'
        '400':
          description: The Flix Client is not logged in to a server
      tags:
        - Project Details
      security:
        - bearer: [ ]
info:
  title: Flix General Remote Client API
  description: The general remote API for the Flix client
  version: '0.1'
  contact: { }
tags: [ ]
servers: [ ]
components:
  securitySchemes:
    bearer:
      scheme: bearer
      bearerFormat: JWT
      type: http
  schemas:
    RegistrationRequest:
      type: object
      properties:
        name:
          type: string
          description: The name for this API client
        clientUid:
          type: string
          description: The API client-specified identifier for this API client
        version:
          type: string
          description: The version of this API client (Optional)
      required:
        - name
        - clientUid
    RegistrationResponse:
      type: object
      properties:
        flixId:
          type: number
          description: The Flix-maintained identifier for this API client
        token:
          type: string
          description: The generated access token for the API client
      required:
        - flixId
        - token
    RegistrationDetails:
      type: object
      properties:
        name:
          type: string
          description: The name for this API client
        version:
          type: string
          description: The version of this API client (Optional)
        clientUid:
          type: string
          description: The API client-specified identifier for this API client
        flixId:
          type: number
          description: The Flix-maintained identifier for this API client
      required:
        - name
        - clientUid
        - flixId
    PanelRequestSourceFile:
      type: object
      properties:
        path:
          type: string
        previewMode:
          type: string
        sourceFileType:
          type: string
        origin:
          type: string
      required:
        - path
        - previewMode
        - sourceFileType
        - origin
    PanelRequest:
      type: object
      properties:
        paths:
          description: The file paths to upload
          type: array
          items:
            type: string
        sourceFile:
          description: The source file to upload
          allOf:
            - $ref: '#/components/schemas/PanelRequestSourceFile'
        startIndex:
          type: number
          description: the index at which to insert the created panels
      required:
        - paths
    AssetType:
      type: string
      enum:
        - artwork
        - thumbnail
        - scaled
        - fullres
        - show-thumbnail
        - source_media
        - audio
        - movie
        - publish
        - annotation
        - master
        - aaf
        - xml
        - dialogue
        - source_file
        - watermark
        - logo
        - contactsheet
    DownloadRequest:
      type: object
      properties:
        assetId:
          type: number
        targetFolder:
          type: string
        assetType:
          $ref: '#/components/schemas/AssetType'
      required:
        - assetId
        - targetFolder
        - assetType
    DownloadResponse:
      type: object
      properties:
        fileName:
          type: string
        filePath:
          type: string
        assetId:
          type: integer
        mediaObjectId:
          type: integer
      required:
        - fileName
        - filePath
        - assetId
        - mediaObjectId
    ShowDetailsDto:
      type: object
      properties:
        id:
          type: number
        trackingCode:
          type: string
        title:
          type: string
          nullable: true
        aspectRatio:
          type: number
      required:
        - id
        - trackingCode
        - title
        - aspectRatio
    EpisodeDetailsDto:
      type: object
      properties:
        id:
          type: number
        trackingCode:
          type: string
        createdDate:
          format: date-time
          type: string
        owner:
          type: string
        title:
          type: string
          nullable: true
      required:
        - id
        - trackingCode
        - createdDate
        - owner
        - title
    SequenceDetailsDto:
      type: object
      properties:
        id:
          type: number
        trackingCode:
          type: string
        createdDate:
          format: date-time
          type: string
        owner:
          type: string
        title:
          type: string
          nullable: true
      required:
        - id
        - trackingCode
        - createdDate
        - owner
        - title
    SequenceRevisionDetailsDto:
      type: object
      properties:
        id:
          type: number
        createdDate:
          format: date-time
          type: string
          nullable: true
        owner:
          type: string
          nullable: true
        published:
          type: boolean
        comment:
          type: string
      required:
        - id
        - createdDate
        - owner
        - published
        - comment
    ProjectDetailsDto:
      type: object
      properties:
        show:
          nullable: true
          allOf:
            - $ref: '#/components/schemas/ShowDetailsDto'
        episode:
          nullable: true
          allOf:
            - $ref: '#/components/schemas/EpisodeDetailsDto'
        sequence:
          nullable: true
          allOf:
            - $ref: '#/components/schemas/SequenceDetailsDto'
        sequenceRevision:
          nullable: true
          allOf:
            - $ref: '#/components/schemas/SequenceRevisionDetailsDto'
      required:
        - show
        - episode
        - sequence
        - sequenceRevision
    EventType:
      type: string
      enum:
        - PING
        - ACTION
        - PUBLISH
        - OPEN
        - PROJECT
<<<<<<< HEAD
=======
        - STATUS
>>>>>>> 8a00c1d1
        - VERSION
    WebsocketEvent:
      type: object
      properties:
        data:
          type: object
<<<<<<< HEAD
          properties:
            type:
              $ref: "#/components/schemas/EventType"
            data:
              oneOf:
                - $ref: "#/components/schemas/ActionEvent"
                - $ref: "#/components/schemas/ProjectEvent"
                - $ref: "#/components/schemas/OpenEvent"
                - $ref: "#/components/schemas/VersionEvent"
                - $ref: "#/components/schemas/PingEvent"
                - $ref: "#/components/schemas/UnknownEvent"
          required:
            - type
            - data
=======
          oneOf:
            - properties:
                type:
                  type: string
                  enum: [ACTION]
                data:
                  $ref: "#/components/schemas/ActionEvent"
              required:
                - type
                - data
            - properties:
                type:
                  type: string
                  enum: [PROJECT]
                data:
                  $ref: "#/components/schemas/ProjectEvent"
              required:
                - type
                - data
            - properties:
                type:
                  type: string
                  enum: [OPEN]
                data:
                  oneOf:
                    - $ref: "#/components/schemas/OpenEvent"
                    - $ref: "#/components/schemas/OpenSourceFileEvent"
              required:
                - type
                - data
            - properties:
                type:
                  type: string
                  enum: [PING]
                data:
                  $ref: "#/components/schemas/PingEvent"
              required:
                - type
                - data
            - properties:
                type:
                  type: string
                data:
                  $ref: "#/components/schemas/UnknownEvent"
              required:
                - type
                - data
>>>>>>> 8a00c1d1
      required:
        - data
    SubscribeEvent:
      type: object
      properties:
        eventTypes:
          type: array
          items:
            $ref: "#/components/schemas/EventType"
      required:
        - eventTypes
    UnknownEvent:
      type: object
    PingEvent:
      type: object
      properties:
        apiClientId:
          type: integer
      required:
        - apiClientId
    ProjectEvent:
      type: object
      allOf:
        - $ref: "#/components/schemas/ProjectDetailsDto"
    ActionEvent:
      type: object
      properties:
        apiClientId:
          type: integer
          nullable: true
        state:
          $ref: "#/components/schemas/ActionState"
        action:
          $ref: "#/components/schemas/ActionType"
        actionId:
          type: integer
      required:
        - apiClientId
        - state
        - action
        - actionId
    ActionState:
      type: string
      enum:
        - completed
        - progress
        - error
        - started
    ActionType:
      type: string
      enum:
        - PANEL_CREATE
        - PANEL_UPDATE
    OpenEvent:
      type: object
      properties:
        project:
          $ref: "#/components/schemas/ProjectIds"
        panels:
          type: array
          items:
            $ref: "#/components/schemas/ExtensionOpenFilePanelData"
      required:
        - project
        - panels
<<<<<<< HEAD
    VersionEvent:
      type: object
      properties:
        latestVersion:
          type: string
      required:
        - latestVersion
=======
    OpenSourceFileEvent:
      type: object
      properties:
        sourceFile:
          $ref: "#/components/schemas/ExtensionSourceFileData"
      required:
        - sourceFile
>>>>>>> 8a00c1d1
    ProjectIds:
      type: object
      properties:
        showId:
          type: integer
        episodeId:
          type: integer
          nullable: true
        sequenceId:
          type: integer
        sequenceRevisionId:
          type: integer
    ExtensionOpenFilePanelData:
      type: object
      properties:
        id:
          type: integer
        assetId:
          type: integer
        isAnimated:
          type: boolean
        sourceFile:
          $ref: "#/components/schemas/ExtensionSourceFileData"
        annotationAssetId:
          type: integer
          nullable: true
      required:
        - id
        - assetId
        - isAnimated
        - sourceFile
    ExtensionSourceFileData:
      type: object
      properties:
        assetId:
          type: integer
          nullable: true
      required:
        - assetId<|MERGE_RESOLUTION|>--- conflicted
+++ resolved
@@ -416,32 +416,13 @@
         - PUBLISH
         - OPEN
         - PROJECT
-<<<<<<< HEAD
-=======
         - STATUS
->>>>>>> 8a00c1d1
         - VERSION
     WebsocketEvent:
       type: object
       properties:
         data:
           type: object
-<<<<<<< HEAD
-          properties:
-            type:
-              $ref: "#/components/schemas/EventType"
-            data:
-              oneOf:
-                - $ref: "#/components/schemas/ActionEvent"
-                - $ref: "#/components/schemas/ProjectEvent"
-                - $ref: "#/components/schemas/OpenEvent"
-                - $ref: "#/components/schemas/VersionEvent"
-                - $ref: "#/components/schemas/PingEvent"
-                - $ref: "#/components/schemas/UnknownEvent"
-          required:
-            - type
-            - data
-=======
           oneOf:
             - properties:
                 type:
@@ -484,12 +465,20 @@
             - properties:
                 type:
                   type: string
+                  enum: [VERSION]
+                data:
+                  $ref: "#/components/schemas/VersionEvent"
+              required:
+                - type
+                - data
+            - properties:
+                type:
+                  type: string
                 data:
                   $ref: "#/components/schemas/UnknownEvent"
               required:
                 - type
                 - data
->>>>>>> 8a00c1d1
       required:
         - data
     SubscribeEvent:
@@ -555,7 +544,6 @@
       required:
         - project
         - panels
-<<<<<<< HEAD
     VersionEvent:
       type: object
       properties:
@@ -563,7 +551,6 @@
           type: string
       required:
         - latestVersion
-=======
     OpenSourceFileEvent:
       type: object
       properties:
@@ -571,7 +558,6 @@
           $ref: "#/components/schemas/ExtensionSourceFileData"
       required:
         - sourceFile
->>>>>>> 8a00c1d1
     ProjectIds:
       type: object
       properties:
