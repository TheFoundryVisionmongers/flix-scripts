--- conflicted
+++ resolved
@@ -21,12 +21,9 @@
     "ActionState",
     "ActionType",
     "AssetType",
-<<<<<<< HEAD
-    "VersionEvent"
-=======
+    "VersionEvent",
     "OpenSourceFileEvent",
     "DownloadResponse",
->>>>>>> 8a00c1d1
 ]
 
 
@@ -181,7 +178,7 @@
     latest_version: str
 
     @classmethod
-    def from_dict(cls, type: ClientEventType, data: models.VersionEvent) -> "VersionEvent":
+    def from_dict(cls, type: str, data: models.VersionEvent) -> "VersionEvent":
         return cls(
             type=type,
             latest_version=data.latest_version,
